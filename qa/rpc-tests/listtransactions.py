--- conflicted
+++ resolved
@@ -1,11 +1,6 @@
-<<<<<<< HEAD
-#!/usr/bin/env python2
+#!/usr/bin/env python3
 # Copyright (c) 2014-2015 The Bitcoin Core developers
 # Copyright (c) 2015-2016 The Bitcoin Unlimited developers
-=======
-#!/usr/bin/env python3
-# Copyright (c) 2014-2016 The Bitcoin Core developers
->>>>>>> c1b74217
 # Distributed under the MIT software license, see the accompanying
 # file COPYING or http://www.opensource.org/licenses/mit-license.php.
 
@@ -179,7 +174,7 @@
         tx3_b.vout[0].nValue -= int(Decimal("0.004") * COIN) # bump the fee
         tx3_b = bytes_to_hex_str(tx3_b.serialize())
         tx3_b_signed = self.nodes[0].signrawtransaction(tx3_b)['hex']
-<<<<<<< HEAD
+
         try: # BU RBF should be rejected
           txid_3b = self.nodes[0].sendrawtransaction(tx3_b_signed, True)
           assert(0)  # should never get here because RBF double spend should be rejected
@@ -189,14 +184,6 @@
         # check_array_result(self.nodes[0].listtransactions(), {"txid": txid_4}, {"bip125-replaceable":"unknown"})
         sync_mempools(self.nodes)
         # check_array_result(self.nodes[1].listtransactions(), {"txid": txid_4}, {"bip125-replaceable":"unknown"})
-=======
-        txid_3b = self.nodes[0].sendrawtransaction(tx3_b_signed, True)
-        assert(is_opt_in(self.nodes[0], txid_3b))
-
-        assert_array_result(self.nodes[0].listtransactions(), {"txid": txid_4}, {"bip125-replaceable":"unknown"})
-        sync_mempools(self.nodes)
-        assert_array_result(self.nodes[1].listtransactions(), {"txid": txid_4}, {"bip125-replaceable":"unknown"})
->>>>>>> c1b74217
 
         # Check gettransaction as well:
         if 0: # BU RBF removed for n in self.nodes[0:2]:
