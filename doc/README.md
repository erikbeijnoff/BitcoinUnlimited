<<<<<<< HEAD
Bitcoin Unlimited 0.12.0
=======
Bitcoin Core 0.12.1
>>>>>>> 9779e1e1
=====================

Setup
---------------------
[Bitcoin Unlimited](http://www.bitcoinunlimited.info) is a fork of the original Bitcoin client and it builds the backbone of the network. However, it downloads and stores the entire history of Bitcoin transactions (which is currently several GBs); depending on the speed of your computer and network connection, the synchronization process can take anywhere from a few hours to a day or more.

Running
---------------------
The following are some helpful notes on how to run Bitcoin on your native platform.

### Unix

You need the Qt4 run-time libraries to run Bitcoin-Qt. On Debian or Ubuntu:

	sudo apt-get install libqtgui4

Unpack the files into a directory and run:

- bin/32/bitcoin-qt (GUI, 32-bit) or bin/32/bitcoind (headless, 32-bit)
- bin/64/bitcoin-qt (GUI, 64-bit) or bin/64/bitcoind (headless, 64-bit)



### Windows

Unpack the files into a directory, and then run bitcoin-qt.exe.

### OS X

Drag Bitcoin-Core to your applications folder, and then run Bitcoin-Core.

### Need Help?

* See the documentation at the [Bitcoin Wiki](https://en.bitcoin.it/wiki/Main_Page)
for help and more information.
* Ask for help on [#bitcoin](http://webchat.freenode.net?channels=bitcoin) on Freenode. If you don't have an IRC client use [webchat here](http://webchat.freenode.net?channels=bitcoin).
* Ask for help on the [BitcoinTalk](https://bitcointalk.org/) forums, in the [Technical Support board](https://bitcointalk.org/index.php?board=4.0).

Building
---------------------
The following are developer notes on how to build Bitcoin on your native platform. They are not complete guides, but include notes on the necessary libraries, compile flags, etc.

- [OS X Build Notes](build-osx.md)
- [Unix Build Notes](build-unix.md)
- [Windows Build Notes](build-windows.md)
- [OpenBSD Build Notes](build-openbsd.md)
- [Gitian Building Guide](gitian-building.md)

Development
---------------------
The Bitcoin repo's [root README](/README.md) contains relevant information on the development process and automated testing.

- [Developer Notes](developer-notes.md)
- [Multiwallet Qt Development](multiwallet-qt.md)
- [Release Notes](release-notes.md)
- [Release Process](release-process.md)
- [Source Code Documentation (External Link)](https://dev.visucore.com/bitcoin/doxygen/)
- [Translation Process](translation_process.md)
- [Translation Strings Policy](translation_strings_policy.md)
- [Unit Tests](unit-tests.md)
- [Unauthenticated REST Interface](REST-interface.md)
- [Shared Libraries](shared-libraries.md)
- [BIPS](bips.md)
- [Dnsseed Policy](dnsseed-policy.md)

### Resources
* Discuss on the [BitcoinTalk](https://bitcointalk.org/) forums, in the [Development & Technical Discussion board](https://bitcointalk.org/index.php?board=6.0).
* Discuss project-specific development on #bitcoin-core-dev on Freenode. If you don't have an IRC client use [webchat here](http://webchat.freenode.net/?channels=bitcoin-core-dev).
* Discuss general Bitcoin development on #bitcoin-dev on Freenode. If you don't have an IRC client use [webchat here](http://webchat.freenode.net/?channels=bitcoin-dev).

### Miscellaneous
- [Assets Attribution](assets-attribution.md)
- [Files](files.md)
- [Tor Support](tor.md)
- [Init Scripts (systemd/upstart/openrc)](init.md)

License
---------------------
Distributed under the [MIT software license](http://www.opensource.org/licenses/mit-license.php).
This product includes software developed by the OpenSSL Project for use in the [OpenSSL Toolkit](https://www.openssl.org/). This product includes
cryptographic software written by Eric Young ([eay@cryptsoft.com](mailto:eay@cryptsoft.com)), and UPnP software written by Thomas Bernard.<|MERGE_RESOLUTION|>--- conflicted
+++ resolved
@@ -1,9 +1,4 @@
-<<<<<<< HEAD
-Bitcoin Unlimited 0.12.0
-=======
-Bitcoin Core 0.12.1
->>>>>>> 9779e1e1
-=====================
+Bitcoin Unlimited 0.12.1b
 
 Setup
 ---------------------
