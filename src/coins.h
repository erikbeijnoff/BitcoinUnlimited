// Copyright (c) 2009-2010 Satoshi Nakamoto
// Copyright (c) 2009-2015 The Bitcoin Core developers
// Copyright (c) 2015-2017 The Bitcoin Unlimited developers
// Distributed under the MIT software license, see the accompanying
// file COPYING or http://www.opensource.org/licenses/mit-license.php.

#ifndef BITCOIN_COINS_H
#define BITCOIN_COINS_H

#include "compressor.h"
#include "core_memusage.h"
#include "hash.h"
#include "memusage.h"
#include "serialize.h"
#include "uint256.h"
#include "sync.h"

#include <assert.h>
#include <stdint.h>

#include <boost/foreach.hpp>
#include <boost/thread/locks.hpp>
#include <boost/thread/shared_mutex.hpp>

#include <unordered_map>

struct CCoinsStats
{
    int nHeight;
    uint256 hashBlock;
    uint64_t nTransactions;
    uint64_t nTransactionOutputs;
    uint64_t nSerializedSize;
    uint256 hashSerialized;
    uint64_t nDiskSize;
    CAmount nTotalAmount;

    CCoinsStats() : nHeight(0), nTransactions(0), nTransactionOutputs(0), nSerializedSize(0), nDiskSize(0), nTotalAmount(0) {}
};

/**
 * A UTXO entry.
 *
 * Serialized format:
 * - VARINT((coinbase ? 1 : 0) | (height << 1))
 * - the non-spent CTxOut (via CTxOutCompressor)
 */
class Coin
{
public:
    //! unspent transaction output
    CTxOut out;

    //! whether containing transaction was a coinbase
    unsigned int fCoinBase : 1;

    //! at which height this containing transaction was included in the active block chain
    uint32_t nHeight : 31;

    //! construct a Coin from a CTxOut and height/coinbase information.
    Coin(CTxOut&& outIn, int nHeightIn, bool fCoinBaseIn) : out(std::move(outIn)), fCoinBase(fCoinBaseIn), nHeight(nHeightIn) {}
    Coin(const CTxOut& outIn, int nHeightIn, bool fCoinBaseIn) : out(outIn), fCoinBase(fCoinBaseIn),nHeight(nHeightIn) {}

    void Clear() {
        out.SetNull();
        fCoinBase = false;
        nHeight = 0;
    }

    //! empty constructor
    Coin() : fCoinBase(false), nHeight(0) { }

    bool IsCoinBase() const {
        return fCoinBase;
    }

    template<typename Stream>
    void Serialize(Stream &s) const {
        assert(!IsSpent());
        uint32_t code = nHeight * 2 + fCoinBase;
        ::Serialize(s, VARINT(code));
        ::Serialize(s, CTxOutCompressor(REF(out)));
    }

    template<typename Stream>
    void Unserialize(Stream &s) {
        uint32_t code = 0;
        ::Unserialize(s, VARINT(code));
        nHeight = code >> 1;
        fCoinBase = code & 1;
        ::Unserialize(s, REF(CTxOutCompressor(out)));
    }

    bool IsSpent() const {
        return out.IsNull();
    }

    size_t DynamicMemoryUsage() const {
        return memusage::DynamicUsage(out.scriptPubKey);
    }
};

class SaltedOutpointHasher
{
private:
    /** Salt */
    const uint64_t k0, k1;

public:
    SaltedOutpointHasher();

    /**
     * This *must* return size_t. With Boost 1.46 on 32-bit systems the
     * unordered_map will behave unpredictably if the custom hasher returns a
     * uint64_t, resulting in failures when syncing the chain (#4634).
     */
    size_t operator()(const COutPoint& id) const {
        return SipHashUint256Extra(k0, k1, id.hash, id.n);
    }
};

struct CCoinsCacheEntry
{
    Coin coin; // The actual cached data.
    unsigned char flags;

    enum Flags {
        DIRTY = (1 << 0), // This cache entry is potentially different from the version in the parent view.
        FRESH = (1 << 1), // The parent view does not have this entry (or it is pruned).
    };

    CCoinsCacheEntry() : flags(0) {}
    explicit CCoinsCacheEntry(Coin&& coin_) : coin(std::move(coin_)), flags(0) {}
};

typedef std::unordered_map<COutPoint, CCoinsCacheEntry, SaltedOutpointHasher> CCoinsMap;

/** Cursor for iterating over CoinsView state */
class CCoinsViewCursor
{
public:
    CCoinsViewCursor(const uint256 &hashBlockIn): hashBlock(hashBlockIn) {}
    virtual ~CCoinsViewCursor();

    virtual bool GetKey(COutPoint &key) const = 0;
    virtual bool GetValue(Coin &coin) const = 0;
    /* Don't care about GetKeySize here */
    virtual unsigned int GetValueSize() const = 0;

    virtual bool Valid() const = 0;
    virtual void Next() = 0;

    //! Get best block at the time this cursor was created
    const uint256 &GetBestBlock() const { return hashBlock; }
private:
    uint256 hashBlock;
};

/** Abstract view on the open txout dataset. */
class CCoinsView
{
public:
<<<<<<< HEAD

    mutable CSharedCriticalSection cs_utxo;
=======
    mutable CCriticalSection cs_utxo;
>>>>>>> 127e4d7a

    //! Retrieve the Coin (unspent transaction output) for a given outpoint.
    virtual bool GetCoin(const COutPoint &outpoint, Coin &coin) const;

    //! Just check whether we have data for a given outpoint.
    //! This may (but cannot always) return true for spent outputs.
    virtual bool HaveCoin(const COutPoint &outpoint) const;

    //! Retrieve the block hash whose state this CCoinsView currently represents
    virtual uint256 GetBestBlock() const;

    //! Do a bulk modification (multiple Coin changes + BestBlock change).
    //! The passed mapCoins can be modified.
    virtual bool BatchWrite(CCoinsMap &mapCoins, const uint256 &hashBlock, size_t &nChildCachedCoinsUsage);

    //! Get a cursor to iterate over the whole state
    virtual CCoinsViewCursor *Cursor() const;

    //! As we use CCoinsViews polymorphically, have a virtual destructor
    virtual ~CCoinsView() {}

    //! Estimate database size (0 if not implemented)
    virtual size_t EstimateSize() const { return 0; }
};


/** CCoinsView backed by another CCoinsView */
class CCoinsViewBacked : public CCoinsView
{
protected:
    CCoinsView *base;

public:
    CCoinsViewBacked(CCoinsView *viewIn);
    bool GetCoin(const COutPoint &outpoint, Coin &coin) const override;
    bool HaveCoin(const COutPoint &outpoint) const override;
    uint256 GetBestBlock() const override;
    void SetBackend(CCoinsView &viewIn);
    bool BatchWrite(CCoinsMap &mapCoins, const uint256 &hashBlock, size_t &nChildCachedCoinsUsage) override;
    CCoinsViewCursor *Cursor() const override;
    size_t EstimateSize() const override;
};


<<<<<<< HEAD
class CCoinsViewCache;

/**
 * A reference to a mutable cache entry. Encapsulating it allows us to run
 *  cleanup code after the modification is finished, and keeping track of
 *  concurrent modifications.
 */
class CCoinsModifier
{
private:
    CCoinsViewCache* cache;
    CCoinsMap::iterator it;
    size_t cachedCoinUsage; // Cached memory usage of the CCoins object before modification

public:
    CCoins* operator->() { return &it->second.coins; }
    CCoins& operator*() { return it->second.coins; }
    void lock(CCoinsViewCache& cacheObj);
    CCoinsModifier();
    ~CCoinsModifier();
    friend class CCoinsViewCache;
};

/**
 * A reference to an immutable cache entry.  This class holds the appropriate lock for you
 * while you access the underlying data.
 */
class CCoinsAccessor
{
private:
    const CCoinsViewCache *cache;
    CCoinsMap::const_iterator it;
    const CCoins* coins;
    CDeferredSharedLocker lock;
public:
    operator bool() const
    {
        return coins != nullptr;
    }
    const CCoins *operator->() { return coins; }
    const CCoins &operator*() { return *coins; }
    CCoinsAccessor(const CCoinsViewCache &cacheObj, const uint256& hash);
    ~CCoinsAccessor();
    friend class CCoinsViewCache;
};


=======
>>>>>>> 127e4d7a
/** CCoinsView that adds a memory cache for transactions to another CCoinsView */
class CCoinsViewCache : public CCoinsViewBacked
{
protected:
    /**
     * Make mutable so that we can "fill the cache" even from Get-methods
     * declared as "const".
     */
    mutable uint256 hashBlock;
    mutable CCoinsMap cacheCoins;
    mutable CSharedCriticalSection csCacheInsert;

    /* Cached dynamic memory usage for the inner Coin objects. */
    mutable size_t cachedCoinsUsage;

public:
    CCoinsViewCache(CCoinsView *baseIn);

    // Standard CCoinsView methods
    bool GetCoin(const COutPoint &outpoint, Coin &coin) const;
    bool HaveCoin(const COutPoint &outpoint) const;
    uint256 GetBestBlock() const;
    void SetBestBlock(const uint256 &hashBlock);
    bool BatchWrite(CCoinsMap &mapCoins, const uint256 &hashBlock, size_t &nChildCachedCoinsUsage);

    /**
     * Check if we have the given utxo already loaded in this cache.
     * The semantics are the same as HaveCoin(), but no calls to
     * the backing CCoinsView are made.
     */
    bool HaveCoinInCache(const COutPoint &outpoint) const;

    /**
     * Return a reference to Coin in the cache, or a pruned one if not found. This is
     * more efficient than GetCoin. Modifications to other cache entries are
     * allowed while accessing the returned pointer.
     */
<<<<<<< HEAD
    // does not take read lock: const CCoins* AccessCoins(const uint256 &txid) const;
    const CCoins* _AccessCoins(const uint256 &txid, CDeferredSharedLocker& lock) const;

    /**
     * Return a modifiable reference to a CCoins. If no entry with the given
     * txid exists, a new one is created. Simultaneous modifications are not
     * allowed.  The view is locked until ret is destructed.
     */
    bool ModifyCoins(const uint256 &txid, CCoinsModifier& ret);

    /**
     * Return a modifiable reference to a CCoins. Assumes that no entry with the given
     * txid exists and creates a new one. This saves a database access in the case where
     * the coins were to be wiped out by FromTx anyway.  This should not be called with
     * the 2 historical coinbase duplicate pairs because the new coins are marked fresh, and
     * in the event the duplicate coinbase was spent before a flush, the now pruned coins
     * would not properly overwrite the first coinbase of the pair. Simultaneous modifications
     * are not allowed.  The view is locked until ret is destructed.
     */
    bool ModifyNewCoins(const uint256 &txid, CCoinsModifier& ret);
=======
    const Coin& AccessCoin(const COutPoint &output) const;

    /**
     * Add a coin. Set potential_overwrite to true if a non-pruned version may
     * already exist.
     */
    void AddCoin(const COutPoint& outpoint, Coin&& coin, bool potential_overwrite);

    /**
     * Spend a coin. Pass moveto in order to get the deleted data.
     * If no unspent output exists for the passed outpoint, this call
     * has no effect.
     */
    void SpendCoin(const COutPoint &outpoint, Coin* moveto = nullptr);
>>>>>>> 127e4d7a

    /**
     * Push the modifications applied to this cache to its base.
     * Failure to call this method before destruction will cause the changes to be forgotten.
     * If false is returned, the state of this cache (and its backing view) will be undefined.
     */
    bool Flush();

    /** 
     * Remove excess entries from this cache.
     * Entries are trimmed starting from the beginning of the map.  In this way if those entries
     * are needed later they will all be collocated near the the beginning of the leveldb database
     * and will be faster to retrieve.
     */
    void Trim(size_t nTrimSize) const;

    /**
     * Removes the UTXO with the given outpoint from the cache, if it is
     * not modified.
     */
    void Uncache(const COutPoint &outpoint);

    //! Calculate the size of the cache (in number of transaction outputs)
    unsigned int GetCacheSize() const;

    //! Calculate the size of the cache (in bytes)
    size_t DynamicMemoryUsage() const;
    size_t _DynamicMemoryUsage() const;

    //! Recalculate and Reset the size of cachedCoinsUsage
    size_t ResetCachedCoinUsage() const;

    /**
     * Amount of bitcoins coming in to a transaction
     * Note that lightweight clients may not know anything besides the hash of previous transactions,
     * so may not be able to calculate this.
     *
     * @param[in] tx        transaction for which we are checking input total
     * @return        Sum of value of all inputs (scriptSigs)
     */
    CAmount GetValueIn(const CTransaction& tx) const;

    //! Check whether all prevouts of the transaction are present in the UTXO set represented by this view
    bool HaveInputs(const CTransaction& tx) const;
    //! Check whether a prevout is present in the UTXO set represented by this view
    bool HaveInput(const COutPoint &prevout) const;

    /**
     * Return priority of tx at height nHeight. Also calculate the sum of the values of the inputs
     * that are already in the chain.  These are the inputs that will age and increase priority as
     * new blocks are added to the chain.
     */
    double GetPriority(const CTransaction &tx, int nHeight, CAmount &inChainInputValue) const;

<<<<<<< HEAD
    bool GetOutputFor(const CTxIn& input, CTxOut& ret) const;
    const CTxOut &_GetOutputFor(const CTxIn& input, CDeferredSharedLocker& lock) const;

    friend class CCoinsModifier;
    friend class CCoinsAccessor;

private:
    //CCoinsMap::iterator FetchCoins(const uint256 &txid);
    CCoinsMap::const_iterator FetchCoins(const uint256 &txid, CDeferredSharedLocker& lock) const;
    // *coins is assigned the data you are requesting
    bool FetchCoins(const uint256 &txid, CCoins *coins) const;
=======
private:
    CCoinsMap::iterator FetchCoin(const COutPoint &outpoint) const;
>>>>>>> 127e4d7a

    /**
     * By making the copy constructor private, we prevent accidentally using it when one intends to create a cache on top of a base cache.
     */
    CCoinsViewCache(const CCoinsViewCache &);
};

<<<<<<< HEAD

inline void CCoinsModifier::lock(CCoinsViewCache &cacheObj)
{
    cache = &cacheObj;
    AssertLockHeld(cache->cs_utxo);
    // cache->hasModifier = true; not needed because of csCacheInsert lock
    cache->csCacheInsert.lock();
}

inline CCoinsAccessor::~CCoinsAccessor()
    {
        LeaveCritical();
        cache->cs_utxo.unlock_shared();
    }
=======
//! Utility function to add all of a transaction's outputs to a cache.
// It assumes that overwrites are only possible for coinbase transactions,
// TODO: pass in a boolean to limit these possible overwrites to known
// (pre-BIP34) cases.
void AddCoins(CCoinsViewCache& cache, const CTransaction& tx, int nHeight);

//! Utility function to find any unspent output with a given txid.
const Coin& AccessByTxid(const CCoinsViewCache& cache, const uint256& txid);
>>>>>>> 127e4d7a

#endif // BITCOIN_COINS_H<|MERGE_RESOLUTION|>--- conflicted
+++ resolved
@@ -160,12 +160,7 @@
 class CCoinsView
 {
 public:
-<<<<<<< HEAD
-
     mutable CSharedCriticalSection cs_utxo;
-=======
-    mutable CCriticalSection cs_utxo;
->>>>>>> 127e4d7a
 
     //! Retrieve the Coin (unspent transaction output) for a given outpoint.
     virtual bool GetCoin(const COutPoint &outpoint, Coin &coin) const;
@@ -209,8 +204,6 @@
     size_t EstimateSize() const override;
 };
 
-
-<<<<<<< HEAD
 class CCoinsViewCache;
 
 /**
@@ -218,51 +211,58 @@
  *  cleanup code after the modification is finished, and keeping track of
  *  concurrent modifications.
  */
-class CCoinsModifier
-{
-private:
-    CCoinsViewCache* cache;
-    CCoinsMap::iterator it;
-    size_t cachedCoinUsage; // Cached memory usage of the CCoins object before modification
-
-public:
-    CCoins* operator->() { return &it->second.coins; }
-    CCoins& operator*() { return it->second.coins; }
-    void lock(CCoinsViewCache& cacheObj);
-    CCoinsModifier();
-    ~CCoinsModifier();
+class CoinModifier
+{
+protected:
+    const CCoinsViewCache *cache;
+    CCoinsMap::const_iterator it;
+    const Coin* coin;
+public:
+    operator bool() const
+    {
+        return coin != nullptr;
+    }
+    const Coin *operator->() { return coin; }
+    const Coin &operator*() { return *coin; }
+
+    CoinModifier(const CCoinsViewCache &cacheObj, const COutPoint &output);
+    ~CoinModifier();
     friend class CCoinsViewCache;
 };
+
+
 
 /**
  * A reference to an immutable cache entry.  This class holds the appropriate lock for you
  * while you access the underlying data.
  */
-class CCoinsAccessor
-{
-private:
+class CoinAccessor
+{
+protected:
     const CCoinsViewCache *cache;
     CCoinsMap::const_iterator it;
-    const CCoins* coins;
+    const Coin* coin;
     CDeferredSharedLocker lock;
 public:
     operator bool() const
     {
-        return coins != nullptr;
-    }
-    const CCoins *operator->() { return coins; }
-    const CCoins &operator*() { return *coins; }
-    CCoinsAccessor(const CCoinsViewCache &cacheObj, const uint256& hash);
-    ~CCoinsAccessor();
+        return coin != nullptr;
+    }
+    const Coin *operator->() { return coin; }
+    const Coin &operator*() { return *coin; }
+
+    CoinAccessor(const CCoinsViewCache &cacheObj, const COutPoint &output);
+    // finds the first unspent output in this tx (slow)
+    CoinAccessor(const CCoinsViewCache &cacheObj, const uint256& txid);
+    ~CoinAccessor();
     friend class CCoinsViewCache;
 };
 
-
-=======
->>>>>>> 127e4d7a
 /** CCoinsView that adds a memory cache for transactions to another CCoinsView */
 class CCoinsViewCache : public CCoinsViewBacked
 {
+    friend class CoinAccessor;
+    friend class CoinModifier;
 protected:
     /**
      * Make mutable so that we can "fill the cache" even from Get-methods
@@ -271,7 +271,6 @@
     mutable uint256 hashBlock;
     mutable CCoinsMap cacheCoins;
     mutable CSharedCriticalSection csCacheInsert;
-
     /* Cached dynamic memory usage for the inner Coin objects. */
     mutable size_t cachedCoinsUsage;
 
@@ -282,6 +281,7 @@
     bool GetCoin(const COutPoint &outpoint, Coin &coin) const;
     bool HaveCoin(const COutPoint &outpoint) const;
     uint256 GetBestBlock() const;
+    uint256 _GetBestBlock() const;
     void SetBestBlock(const uint256 &hashBlock);
     bool BatchWrite(CCoinsMap &mapCoins, const uint256 &hashBlock, size_t &nChildCachedCoinsUsage);
 
@@ -297,29 +297,7 @@
      * more efficient than GetCoin. Modifications to other cache entries are
      * allowed while accessing the returned pointer.
      */
-<<<<<<< HEAD
-    // does not take read lock: const CCoins* AccessCoins(const uint256 &txid) const;
-    const CCoins* _AccessCoins(const uint256 &txid, CDeferredSharedLocker& lock) const;
-
-    /**
-     * Return a modifiable reference to a CCoins. If no entry with the given
-     * txid exists, a new one is created. Simultaneous modifications are not
-     * allowed.  The view is locked until ret is destructed.
-     */
-    bool ModifyCoins(const uint256 &txid, CCoinsModifier& ret);
-
-    /**
-     * Return a modifiable reference to a CCoins. Assumes that no entry with the given
-     * txid exists and creates a new one. This saves a database access in the case where
-     * the coins were to be wiped out by FromTx anyway.  This should not be called with
-     * the 2 historical coinbase duplicate pairs because the new coins are marked fresh, and
-     * in the event the duplicate coinbase was spent before a flush, the now pruned coins
-     * would not properly overwrite the first coinbase of the pair. Simultaneous modifications
-     * are not allowed.  The view is locked until ret is destructed.
-     */
-    bool ModifyNewCoins(const uint256 &txid, CCoinsModifier& ret);
-=======
-    const Coin& AccessCoin(const COutPoint &output) const;
+    const Coin& _AccessCoin(const COutPoint &output) const;
 
     /**
      * Add a coin. Set potential_overwrite to true if a non-pruned version may
@@ -333,7 +311,6 @@
      * has no effect.
      */
     void SpendCoin(const COutPoint &outpoint, Coin* moveto = nullptr);
->>>>>>> 127e4d7a
 
     /**
      * Push the modifications applied to this cache to its base.
@@ -378,8 +355,6 @@
 
     //! Check whether all prevouts of the transaction are present in the UTXO set represented by this view
     bool HaveInputs(const CTransaction& tx) const;
-    //! Check whether a prevout is present in the UTXO set represented by this view
-    bool HaveInput(const COutPoint &prevout) const;
 
     /**
      * Return priority of tx at height nHeight. Also calculate the sum of the values of the inputs
@@ -388,22 +363,10 @@
      */
     double GetPriority(const CTransaction &tx, int nHeight, CAmount &inChainInputValue) const;
 
-<<<<<<< HEAD
-    bool GetOutputFor(const CTxIn& input, CTxOut& ret) const;
-    const CTxOut &_GetOutputFor(const CTxIn& input, CDeferredSharedLocker& lock) const;
-
-    friend class CCoinsModifier;
-    friend class CCoinsAccessor;
-
-private:
-    //CCoinsMap::iterator FetchCoins(const uint256 &txid);
-    CCoinsMap::const_iterator FetchCoins(const uint256 &txid, CDeferredSharedLocker& lock) const;
-    // *coins is assigned the data you are requesting
-    bool FetchCoins(const uint256 &txid, CCoins *coins) const;
-=======
-private:
-    CCoinsMap::iterator FetchCoin(const COutPoint &outpoint) const;
->>>>>>> 127e4d7a
+protected:
+    // returns an iterator pointing to the coin and lock is taken (caller must unlock when finished with iterator)
+    // If lock is nullptr, the writelock must already be taken.
+    CCoinsMap::iterator FetchCoin(const COutPoint &outpoint, CDeferredSharedLocker* lock) const;
 
     /**
      * By making the copy constructor private, we prevent accidentally using it when one intends to create a cache on top of a base cache.
@@ -411,22 +374,6 @@
     CCoinsViewCache(const CCoinsViewCache &);
 };
 
-<<<<<<< HEAD
-
-inline void CCoinsModifier::lock(CCoinsViewCache &cacheObj)
-{
-    cache = &cacheObj;
-    AssertLockHeld(cache->cs_utxo);
-    // cache->hasModifier = true; not needed because of csCacheInsert lock
-    cache->csCacheInsert.lock();
-}
-
-inline CCoinsAccessor::~CCoinsAccessor()
-    {
-        LeaveCritical();
-        cache->cs_utxo.unlock_shared();
-    }
-=======
 //! Utility function to add all of a transaction's outputs to a cache.
 // It assumes that overwrites are only possible for coinbase transactions,
 // TODO: pass in a boolean to limit these possible overwrites to known
@@ -434,7 +381,6 @@
 void AddCoins(CCoinsViewCache& cache, const CTransaction& tx, int nHeight);
 
 //! Utility function to find any unspent output with a given txid.
-const Coin& AccessByTxid(const CCoinsViewCache& cache, const uint256& txid);
->>>>>>> 127e4d7a
+// const Coin& AccessByTxid(const CCoinsViewCache& cache, const uint256& txid);
 
 #endif // BITCOIN_COINS_H