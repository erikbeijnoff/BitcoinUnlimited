// Copyright (c) 2009-2010 Satoshi Nakamoto
// Copyright (c) 2009-2015 The Bitcoin Core developers
// Copyright (c) 2015-2017 The Bitcoin Unlimited developers
// Distributed under the MIT software license, see the accompanying
// file COPYING or http://www.opensource.org/licenses/mit-license.php.

#include "amount.h"
#include "tweak.h"
#include "tinyformat.h"
<<<<<<< HEAD
extern CTweak<unsigned int> txDust;
const std::string CURRENCY_UNIT = "BTC";
=======
>>>>>>> 5b2faaa7

CFeeRate::CFeeRate(const CAmount& nFeePaid, size_t nSize)
{
    if (nSize > 0)
        nSatoshisPerK = nFeePaid*1000/nSize;
    else
        nSatoshisPerK = 0;
}


CAmount CFeeRate::GetDust() const
{
  CAmount dust = txDust.value;
  // If dust has not been configured, then
  // "Dust" is defined in terms of CTransaction::minRelayTxFee, which has units satoshis-per-kilobyte.
  // If you'd pay more than 1/3 in fees to spend something, then we consider it dust.
  // A typical spendable txout is 34 bytes big, and will need a CTxIn of at least 148 bytes to spend:
  if (dust == 0) dust = 3*minRelayTxFee.GetFee(TYPICAL_UTXO_SIZE);
  return dust;
}

CAmount CFeeRate::GetFee(size_t nSize) const
{
    CAmount nFee = nSatoshisPerK*nSize / 1000;

    if (nFee == 0 && nSatoshisPerK > 0)
        nFee = nSatoshisPerK;

    return nFee;
}

std::string CFeeRate::ToString() const
{
    return strprintf("%d.%08d %s/kB", nSatoshisPerK / COIN, nSatoshisPerK % COIN, CURRENCY_UNIT);
}<|MERGE_RESOLUTION|>--- conflicted
+++ resolved
@@ -7,11 +7,7 @@
 #include "amount.h"
 #include "tweak.h"
 #include "tinyformat.h"
-<<<<<<< HEAD
 extern CTweak<unsigned int> txDust;
-const std::string CURRENCY_UNIT = "BTC";
-=======
->>>>>>> 5b2faaa7
 
 CFeeRate::CFeeRate(const CAmount& nFeePaid, size_t nSize)
 {
