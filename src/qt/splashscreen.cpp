// Copyright (c) 2011-2015 The Bitcoin Core developers
// Copyright (c) 2015-2017 The Bitcoin Unlimited developers
// Distributed under the MIT software license, see the accompanying
// file COPYING or http://www.opensource.org/licenses/mit-license.php.

#if defined(HAVE_CONFIG_H)
#include "config/bitcoin-config.h"
#endif

#include "splashscreen.h"

#include "networkstyle.h"

#include "clientversion.h"
#include "init.h"
#include "ui_interface.h"
#include "util.h"
#include "version.h"

#ifdef ENABLE_WALLET
#include "wallet/wallet.h"
#endif

#include <QApplication>
#include <QCloseEvent>
#include <QDesktopWidget>
#include <QPainter>
#include <QRadialGradient>

SplashScreen::SplashScreen(Qt::WindowFlags f, const NetworkStyle *networkStyle) : QWidget(0, f), curAlignment(0)
{
    // set reference point, paddings
<<<<<<< HEAD
    int paddingRight            = 50;
    int paddingTop              = 50;
    int titleVersionVSpace      = 17;
#ifndef BITCOIN_CASH
    int titleCopyrightVSpace    = 40;
#endif
    float fontFactor            = 1.0;
    float devicePixelRatio      = 1.0;
=======
    int paddingRight = 50;
    int paddingTop = 50;
    int titleVersionVSpace = 17;
    int titleCopyrightVSpace = 40;

    float fontFactor = 1.0;
    float devicePixelRatio = 1.0;
>>>>>>> e2d8f1af
#if QT_VERSION > 0x050100
    devicePixelRatio = ((QGuiApplication *)QCoreApplication::instance())->devicePixelRatio();
#endif

    // define text to place
<<<<<<< HEAD
#ifdef BITCOIN_CASH
    QString titleText       = tr("Bitcoin Unlimited");
    // create a bitmap according to device pixelratio
    QSize splashSize(480*devicePixelRatio,420*devicePixelRatio);
#else
    QString titleText       = tr(PACKAGE_NAME);
    // create a bitmap according to device pixelratio
    QSize splashSize(480*devicePixelRatio,320*devicePixelRatio);
#endif
    QString versionText     = QString("Version %1").arg(QString::fromStdString(FormatFullVersion()));
    QString copyrightText   = QString::fromUtf8(CopyrightHolders(strprintf("\xc2\xA9 %u-%u ", 2009, COPYRIGHT_YEAR)).c_str());
    QString titleAddText    = networkStyle->getTitleAddText();
=======
    QString titleText = tr(PACKAGE_NAME);
    QString versionText = QString("Version %1").arg(QString::fromStdString(FormatFullVersion()));
    QString copyrightText =
        QString::fromUtf8(CopyrightHolders(strprintf("\xc2\xA9 %u-%u ", 2009, COPYRIGHT_YEAR)).c_str());
    QString titleAddText = networkStyle->getTitleAddText();
>>>>>>> e2d8f1af

    QString font = QApplication::font().toString();

<<<<<<< HEAD
=======
    // create a bitmap according to device pixelratio
    QSize splashSize(480 * devicePixelRatio, 320 * devicePixelRatio);
>>>>>>> e2d8f1af
    pixmap = QPixmap(splashSize);

#if QT_VERSION > 0x050100
    // change to HiDPI if it makes sense
    pixmap.setDevicePixelRatio(devicePixelRatio);
#endif

    QPainter pixPaint(&pixmap);
    pixPaint.setPen(QColor(100, 100, 100));

    // draw a slightly radial gradient
    QRadialGradient gradient(QPoint(0, 0), splashSize.width() / devicePixelRatio);
    gradient.setColorAt(0, Qt::white);
    gradient.setColorAt(1, QColor(247, 247, 247));
    QRect rGradient(QPoint(0, 0), splashSize);
    pixPaint.fillRect(rGradient, gradient);

    // draw the bitcoin icon, expected size of PNG: 1024x1024
<<<<<<< HEAD
#ifdef BITCOIN_CASH
    QRect rectIcon(QPoint(0,-20), QSize(480,480));
#else
    QRect rectIcon(QPoint(-150,-122), QSize(430,430));
#endif
    const QSize requiredSize(1024,1024);
=======
    QRect rectIcon(QPoint(-150, -122), QSize(430, 430));

    const QSize requiredSize(1024, 1024);
>>>>>>> e2d8f1af
    QPixmap icon(networkStyle->getAppIcon().pixmap(requiredSize));

    pixPaint.drawPixmap(rectIcon, icon);

    // check font size and drawing with
    pixPaint.setFont(QFont(font, 33 * fontFactor));
    QFontMetrics fm = pixPaint.fontMetrics();
    int titleTextWidth = fm.width(titleText);
    if (titleTextWidth > 176)
    {
        fontFactor = fontFactor * 176 / titleTextWidth;
    }

    pixPaint.setFont(QFont(font, 33 * fontFactor));
    fm = pixPaint.fontMetrics();
<<<<<<< HEAD
    titleTextWidth  = fm.width(titleText);
#ifdef BITCOIN_CASH
    pixPaint.drawText(paddingRight,paddingTop/2,titleText);
    int bccTextWidth = fm.width("Bitcoin Cash");
    pixPaint.drawText(pixmap.width()/devicePixelRatio-bccTextWidth-paddingRight,paddingTop/2,"Bitcoin Cash");
#else
    pixPaint.drawText(pixmap.width()/devicePixelRatio-titleTextWidth-paddingRight,paddingTop,titleText);
#endif

#ifdef BITCOIN_CASH
    pixPaint.setFont(QFont(font, 24*fontFactor));
    int versionTextWidth  = fm.width(versionText);
    pixPaint.drawText((pixmap.width()/devicePixelRatio-versionTextWidth)/2,paddingTop/2+titleVersionVSpace+10,versionText);
#else
    pixPaint.setFont(QFont(font, 15*fontFactor));
=======
    titleTextWidth = fm.width(titleText);
    pixPaint.drawText(pixmap.width() / devicePixelRatio - titleTextWidth - paddingRight, paddingTop, titleText);

    pixPaint.setFont(QFont(font, 15 * fontFactor));

>>>>>>> e2d8f1af
    // if the version string is to long, reduce size
    fm = pixPaint.fontMetrics();
    int versionTextWidth = fm.width(versionText);
    if (versionTextWidth > titleTextWidth + paddingRight - 10)
    {
        pixPaint.setFont(QFont(font, 10 * fontFactor));
        titleVersionVSpace -= 5;
    }
<<<<<<< HEAD
    pixPaint.drawText(pixmap.width()/devicePixelRatio-titleTextWidth-paddingRight+2,paddingTop+titleVersionVSpace,versionText);
#endif
=======
    pixPaint.drawText(pixmap.width() / devicePixelRatio - titleTextWidth - paddingRight + 2,
        paddingTop + titleVersionVSpace, versionText);
>>>>>>> e2d8f1af

#ifndef BITCOIN_CASH
    // draw copyright stuff
    {
        pixPaint.setFont(QFont(font, 10 * fontFactor));
        const int x = pixmap.width() / devicePixelRatio - titleTextWidth - paddingRight;
        const int y = paddingTop + titleCopyrightVSpace;
        QRect copyrightRect(x, y, pixmap.width() - x - paddingRight, pixmap.height() - y);
        pixPaint.drawText(copyrightRect, Qt::AlignLeft | Qt::AlignTop | Qt::TextWordWrap, copyrightText);
    }
#endif
    
    // draw additional text if special network
    if (!titleAddText.isEmpty())
    {
        QFont boldFont = QFont(font, 10 * fontFactor);
        boldFont.setWeight(QFont::Bold);
        pixPaint.setFont(boldFont);
        fm = pixPaint.fontMetrics();
        int titleAddTextWidth = fm.width(titleAddText);
        pixPaint.drawText(pixmap.width() / devicePixelRatio - titleAddTextWidth - 10, 15, titleAddText);
    }

    pixPaint.end();

    // Set window title
    setWindowTitle(titleText + " " + titleAddText);

    // Resize window and move to center of desktop, disallow resizing
    QRect r(QPoint(), QSize(pixmap.size().width() / devicePixelRatio, pixmap.size().height() / devicePixelRatio));
    resize(r.size());
    setFixedSize(r.size());
    move(QApplication::desktop()->screenGeometry().center() - r.center());

    subscribeToCoreSignals();
}

SplashScreen::~SplashScreen() { unsubscribeFromCoreSignals(); }
void SplashScreen::slotFinish(QWidget *mainWin)
{
    Q_UNUSED(mainWin);
    hide();
}

static void InitMessage(SplashScreen *splash, const std::string &message)
{
    QMetaObject::invokeMethod(splash, "showMessage", Qt::QueuedConnection,
        Q_ARG(QString, QString::fromStdString(message)), Q_ARG(int, Qt::AlignBottom | Qt::AlignHCenter),
        Q_ARG(QColor, QColor(55, 55, 55)));
}

static void ShowProgress(SplashScreen *splash, const std::string &title, int nProgress)
{
    InitMessage(splash, title + strprintf("%d", nProgress) + "%");
}

#ifdef ENABLE_WALLET
static void ConnectWallet(SplashScreen *splash, CWallet *wallet)
{
    wallet->ShowProgress.connect(boost::bind(ShowProgress, splash, _1, _2));
}
#endif

void SplashScreen::subscribeToCoreSignals()
{
    // Connect signals to client
    uiInterface.InitMessage.connect(boost::bind(InitMessage, this, _1));
    uiInterface.ShowProgress.connect(boost::bind(ShowProgress, this, _1, _2));
#ifdef ENABLE_WALLET
    uiInterface.LoadWallet.connect(boost::bind(ConnectWallet, this, _1));
#endif
}

void SplashScreen::unsubscribeFromCoreSignals()
{
    // Disconnect signals from client
    uiInterface.InitMessage.disconnect(boost::bind(InitMessage, this, _1));
    uiInterface.ShowProgress.disconnect(boost::bind(ShowProgress, this, _1, _2));
#ifdef ENABLE_WALLET
    if (pwalletMain)
        pwalletMain->ShowProgress.disconnect(boost::bind(ShowProgress, this, _1, _2));
#endif
}

void SplashScreen::showMessage(const QString &message, int alignment, const QColor &color)
{
    curMessage = message;
    curAlignment = alignment;
    curColor = color;
    update();
}

void SplashScreen::paintEvent(QPaintEvent *event)
{
    QPainter painter(this);
    painter.drawPixmap(0, 0, pixmap);
    QRect r = rect().adjusted(5, 5, -5, -5);
    painter.setPen(curColor);
    painter.drawText(r, curAlignment, curMessage);
}

void SplashScreen::closeEvent(QCloseEvent *event)
{
    StartShutdown(); // allows an "emergency" shutdown during startup
    event->ignore();
}<|MERGE_RESOLUTION|>--- conflicted
+++ resolved
@@ -30,7 +30,6 @@
 SplashScreen::SplashScreen(Qt::WindowFlags f, const NetworkStyle *networkStyle) : QWidget(0, f), curAlignment(0)
 {
     // set reference point, paddings
-<<<<<<< HEAD
     int paddingRight            = 50;
     int paddingTop              = 50;
     int titleVersionVSpace      = 17;
@@ -39,21 +38,11 @@
 #endif
     float fontFactor            = 1.0;
     float devicePixelRatio      = 1.0;
-=======
-    int paddingRight = 50;
-    int paddingTop = 50;
-    int titleVersionVSpace = 17;
-    int titleCopyrightVSpace = 40;
-
-    float fontFactor = 1.0;
-    float devicePixelRatio = 1.0;
->>>>>>> e2d8f1af
 #if QT_VERSION > 0x050100
     devicePixelRatio = ((QGuiApplication *)QCoreApplication::instance())->devicePixelRatio();
 #endif
 
     // define text to place
-<<<<<<< HEAD
 #ifdef BITCOIN_CASH
     QString titleText       = tr("Bitcoin Unlimited");
     // create a bitmap according to device pixelratio
@@ -64,23 +53,11 @@
     QSize splashSize(480*devicePixelRatio,320*devicePixelRatio);
 #endif
     QString versionText     = QString("Version %1").arg(QString::fromStdString(FormatFullVersion()));
-    QString copyrightText   = QString::fromUtf8(CopyrightHolders(strprintf("\xc2\xA9 %u-%u ", 2009, COPYRIGHT_YEAR)).c_str());
+    QString copyrightText   =
+        QString::fromUtf8(CopyrightHolders(strprintf("\xc2\xA9 %u-%u ", 2009, COPYRIGHT_YEAR)).c_str());
     QString titleAddText    = networkStyle->getTitleAddText();
-=======
-    QString titleText = tr(PACKAGE_NAME);
-    QString versionText = QString("Version %1").arg(QString::fromStdString(FormatFullVersion()));
-    QString copyrightText =
-        QString::fromUtf8(CopyrightHolders(strprintf("\xc2\xA9 %u-%u ", 2009, COPYRIGHT_YEAR)).c_str());
-    QString titleAddText = networkStyle->getTitleAddText();
->>>>>>> e2d8f1af
 
     QString font = QApplication::font().toString();
-
-<<<<<<< HEAD
-=======
-    // create a bitmap according to device pixelratio
-    QSize splashSize(480 * devicePixelRatio, 320 * devicePixelRatio);
->>>>>>> e2d8f1af
     pixmap = QPixmap(splashSize);
 
 #if QT_VERSION > 0x050100
@@ -99,18 +76,12 @@
     pixPaint.fillRect(rGradient, gradient);
 
     // draw the bitcoin icon, expected size of PNG: 1024x1024
-<<<<<<< HEAD
 #ifdef BITCOIN_CASH
     QRect rectIcon(QPoint(0,-20), QSize(480,480));
 #else
     QRect rectIcon(QPoint(-150,-122), QSize(430,430));
 #endif
     const QSize requiredSize(1024,1024);
-=======
-    QRect rectIcon(QPoint(-150, -122), QSize(430, 430));
-
-    const QSize requiredSize(1024, 1024);
->>>>>>> e2d8f1af
     QPixmap icon(networkStyle->getAppIcon().pixmap(requiredSize));
 
     pixPaint.drawPixmap(rectIcon, icon);
@@ -126,7 +97,6 @@
 
     pixPaint.setFont(QFont(font, 33 * fontFactor));
     fm = pixPaint.fontMetrics();
-<<<<<<< HEAD
     titleTextWidth  = fm.width(titleText);
 #ifdef BITCOIN_CASH
     pixPaint.drawText(paddingRight,paddingTop/2,titleText);
@@ -142,13 +112,6 @@
     pixPaint.drawText((pixmap.width()/devicePixelRatio-versionTextWidth)/2,paddingTop/2+titleVersionVSpace+10,versionText);
 #else
     pixPaint.setFont(QFont(font, 15*fontFactor));
-=======
-    titleTextWidth = fm.width(titleText);
-    pixPaint.drawText(pixmap.width() / devicePixelRatio - titleTextWidth - paddingRight, paddingTop, titleText);
-
-    pixPaint.setFont(QFont(font, 15 * fontFactor));
-
->>>>>>> e2d8f1af
     // if the version string is to long, reduce size
     fm = pixPaint.fontMetrics();
     int versionTextWidth = fm.width(versionText);
@@ -157,13 +120,8 @@
         pixPaint.setFont(QFont(font, 10 * fontFactor));
         titleVersionVSpace -= 5;
     }
-<<<<<<< HEAD
     pixPaint.drawText(pixmap.width()/devicePixelRatio-titleTextWidth-paddingRight+2,paddingTop+titleVersionVSpace,versionText);
 #endif
-=======
-    pixPaint.drawText(pixmap.width() / devicePixelRatio - titleTextWidth - paddingRight + 2,
-        paddingTop + titleVersionVSpace, versionText);
->>>>>>> e2d8f1af
 
 #ifndef BITCOIN_CASH
     // draw copyright stuff
@@ -175,7 +133,6 @@
         pixPaint.drawText(copyrightRect, Qt::AlignLeft | Qt::AlignTop | Qt::TextWordWrap, copyrightText);
     }
 #endif
-    
     // draw additional text if special network
     if (!titleAddText.isEmpty())
     {
