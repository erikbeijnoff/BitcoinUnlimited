--- conflicted
+++ resolved
@@ -1036,11 +1036,7 @@
       manifest_type != kDescriptorFile ||
       !env_->GetFileSize(dscname, &manifest_size).ok() ||
       // Make new compacted MANIFEST if old one is too big
-<<<<<<< HEAD
-      manifest_size >= kTargetFileSize) {
-=======
       manifest_size >= TargetFileSize(options_)) {
->>>>>>> 0f19c3c3
     return false;
   }
 
